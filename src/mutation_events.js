// Copyright (c) 2024, Mason Freed
// All rights reserved.
//
// This source code is licensed under the BSD-style license found in the
// LICENSE file in the root directory of this source tree.

// This is a polyfill of the Mutation Events:
//   - DOMCharacterDataModified
//   - DOMNodeInserted
//   - DOMNodeInsertedIntoDocument
//   - DOMNodeRemoved
//   - DOMNodeRemovedFromDocument
//   - DOMSubtreeModified
//
// See the readme for documentation and implementation details:
//   https://github.com/mfreed7/mutation-events-polyfill#readme

(function() {
  // Only run once
  if (window.mutationEventsPolyfillInstalled) {
    return;
  }
  window.mutationEventsPolyfillInstalled = true;
  // If the feature is already natively supported, use it instead.
  const nativeFeatureSupported = "MutationEvent" in window;
  if (nativeFeatureSupported && !window.mutationEventsUsePolyfillAlways) {
    return;
  }

  const mutationEvents = new Set([
    'DOMCharacterDataModified',
    'DOMNodeInserted',
    'DOMNodeInsertedIntoDocument',
    'DOMNodeRemoved',
    'DOMNodeRemovedFromDocument',
    'DOMSubtreeModified',
  ]);
  // Fire non-standard events so that deprecation warnings aren't fired in
  // the browser.
  const polyfillEventNameExtension = 'Polyfilled';

  const baseEventObj = {
    attrChange: 0, bubbles: true, cancelable: false, newValue: '', prevValue: '', relatedNode: null
  }
  function dispatchMutationEvent(type, target, options, fakeTarget) {
    let newEvent = Object.assign({}, baseEventObj);
    if (options) {
      newEvent = Object.assign(newEvent, options);
    }
    const event = new Event(type + polyfillEventNameExtension,newEvent);
    event.attrChange = newEvent.attrChange;
    event.newValue = newEvent.newValue;
    event.prevValue = newEvent.prevValue;
    event.relatedNode = newEvent.relatedNode;
    if (fakeTarget) {
      Object.defineProperty(event, 'target', {writable: false, value: fakeTarget});
    }
    target.dispatchEvent(event);
  }

  function walk(n,action) {
    const walker = document.createTreeWalker(n, NodeFilter.SHOW_ALL);
    do {
      action(walker.currentNode);
    } while (walker.nextNode());
  }

  const documentsToObservers = new Map();
  const listeningNodes = new Set();

  function handleMutations(mutations) {
    const subtreeModified = [];
    mutations.forEach(function (mutation) {
      const target = mutation.target;
      const type = mutation.type;
      // console.log('target:', target, mutation);
      if (type === "attributes") {
        // Attribute changes only fire DOMSubtreeModified, and only if the attribute
        // is being added or removed, and not just changed.
        if (mutation.oldValue === null || target.getAttribute(mutation.attributeName) === null) {
          dispatchMutationEvent('DOMSubtreeModified', target, {attributeName: mutation.attributeName});
        }
      } else if (type === "characterData") {
        dispatchMutationEvent('DOMCharacterDataModified', target, {prevValue: mutation.oldValue,newValue: target.textContent});
        subtreeModified.push(target);
      } else if (type === "childList") {
        mutation.removedNodes.forEach(n => {
          subtreeModified.push(target);
          dispatchMutationEvent('DOMNodeRemoved', n);
          // The actual DOMNodeRemoved event is fired *before* the node is
          // removed, which means it bubbles up to old parents. However,
          // Mutation Observer fires after the fact. So we need to fire the
          // regular DOMNodeRemoved event on the removed node, but then fire
          // another "fake" DOMNodeRemoved event on the parent, to simulate
          // bubbling.
          dispatchMutationEvent('DOMNodeRemoved', target, undefined, n);

          // Dispatch DOMNodeRemovedFromDocument on all removed nodes
          walk(n, (node) => dispatchMutationEvent('DOMNodeRemovedFromDocument', node, {bubbles: false}));
          // In the same way as for DOMNodeRemoved, we also fire DOMNodeRemovedFromDocument
          // on the parent node.
          dispatchMutationEvent('DOMNodeRemovedFromDocument', target, {bubbles: false}, n);
        });
        mutation.addedNodes.forEach(n => {
          subtreeModified.push(target);
          dispatchMutationEvent('DOMNodeInserted', n);

          // Dispatch DOMNodeInsertedIntoDocument on all inserted nodes
          walk(n, (node) => dispatchMutationEvent('DOMNodeInsertedIntoDocument', node, {bubbles: false}));
        });
      }
    });
    for(let touchedNode of subtreeModified) {
      dispatchMutationEvent('DOMSubtreeModified', touchedNode);
    }
  }

  function getRootElement(el) {
    let rootNode = el.getRootNode();
    while (rootNode instanceof ShadowRoot) {
      rootNode = rootNode.host.getRootNode();
    }
    if (rootNode instanceof Document) {
      return rootNode.documentElement;
    }
    // Disconnected element - likely has problems.
    return rootNode;
  }

  // Helper function to avoid errors when has doesn't exist
  function hasTarget(elem, target) {
    return elem && elem.has && elem.has(target)
  }

  const observerOptions = {subtree: true, childList: true, attributes: true, attributeOldValue: true, characterData: true, characterDataOldValue: true};
  function enableMutationEventPolyfill(target) {
    if (hasTarget(listeningNodes, target))
      return;
    listeningNodes.add(target);
    const rootElement = getRootElement(target);
    if (hasTarget(documentsToObservers, rootElement)) {
      documentsToObservers.get(rootElement).count++;
      return;
    }
    const observer = new MutationObserver(handleMutations);
    documentsToObservers.set(rootElement, {observer,count: 1});
    observer.observe(rootElement, observerOptions);
  }

  function disableMutationEventPolyfill(target) {
<<<<<<< HEAD
    if (hasTarget(listeningNodes, target))
      return;
    listeningNodes.delete(target);
    const rootElement = getRootElement(target);
    if (hasTarget(documentsToObservers, rootElement))
=======
    if (!hasTarget(listeningNodes, target))
      return;
    listeningNodes.delete(target);
    const rootElement = getRootElement(target);
    if (!hasTarget(documentsToObservers, rootElement))
>>>>>>> 43173b18
      return;
    if (--documentsToObservers.get(rootElement).count === 0) {
      const observer = documentsToObservers.get(rootElement).observer;
      documentsToObservers.delete(rootElement);
      observer.disconnect();
    }
  }

  // Monkeypatch addEventListener/removeEventListener
  const originalAddEventListener = Element.prototype.addEventListener;
  function getAugmentedListener(eventName, listener, options) {
    if (hasTarget(mutationEvents, eventName)) {
      return {fullEventName: eventName + polyfillEventNameExtension,
        augmentedListener: (event) => {
        // Remove polyfillEventNameExtension:
        Object.defineProperty(event, 'type', {writable: false, value: eventName});
        listener(event);
      }};
    }
    return {fullEventName: eventName,augmentedListener: listener};
  }
  Element.prototype.addEventListener = function(eventName, listener, options) {
    if (hasTarget(mutationEvents, eventName)) {
      enableMutationEventPolyfill(this);
      const {augmentedListener,fullEventName} = getAugmentedListener(eventName, listener, options);
      originalAddEventListener.apply(this, [fullEventName, augmentedListener, options]);
      return;
    }
    originalAddEventListener.call(this, eventName, listener, options);
  };
  const originalRemoveEventListener = window.removeEventListener;
  Element.prototype.removeEventListener = function(eventName, listener, options) {
    if (hasTarget(mutationEvents, eventName)) {
      disableMutationEventPolyfill(this);
      const {augmentedListener,fullEventName} = getAugmentedListener(eventName, listener, options);
      originalRemoveEventListener.apply(this, [fullEventName, augmentedListener, options]);
      return;
    }
    originalRemoveEventListener.call(this, eventName, listener, options);
  };

  // This makes things like MutationEvent.MODIFICATION not throw.
  window.MutationEvent = class extends CustomEvent {
    constructor(type,dict) {
      if (type !== "MagicString") {
        throw("Illegal constructor");
      }
      super('',dict);
    }
    initMutationEvent(...args) {
      this.initCustomEvent(...args);
    }
    static MODIFICATION = 1;
    static ADDITION = 2;
    static REMOVAL = 3;
  }
  window.initMutationEvent = () => new MutationEvent();
  const originalCreateEvent = Document.prototype.createEvent;
  Document.prototype.createEvent = function(type,...args) {
    if (type === "MutationEvent") {
      return new MutationEvent("MagicString");
    }
    return originalCreateEvent.call(this,type,...args);
  };

  console.log(`Mutation Events polyfill installed (native feature: ${nativeFeatureSupported ? "supported" : "not present"}).`);

<<<<<<< HEAD
  // Helper function to avoid errors when has doesn't exist
  function hasTarget(elem, target) {
    return elem && elem.has && elem.has(target)
  }
=======
>>>>>>> 43173b18
})();<|MERGE_RESOLUTION|>--- conflicted
+++ resolved
@@ -148,19 +148,11 @@
   }
 
   function disableMutationEventPolyfill(target) {
-<<<<<<< HEAD
-    if (hasTarget(listeningNodes, target))
-      return;
-    listeningNodes.delete(target);
-    const rootElement = getRootElement(target);
-    if (hasTarget(documentsToObservers, rootElement))
-=======
     if (!hasTarget(listeningNodes, target))
       return;
     listeningNodes.delete(target);
     const rootElement = getRootElement(target);
     if (!hasTarget(documentsToObservers, rootElement))
->>>>>>> 43173b18
       return;
     if (--documentsToObservers.get(rootElement).count === 0) {
       const observer = documentsToObservers.get(rootElement).observer;
@@ -228,11 +220,4 @@
 
   console.log(`Mutation Events polyfill installed (native feature: ${nativeFeatureSupported ? "supported" : "not present"}).`);
 
-<<<<<<< HEAD
-  // Helper function to avoid errors when has doesn't exist
-  function hasTarget(elem, target) {
-    return elem && elem.has && elem.has(target)
-  }
-=======
->>>>>>> 43173b18
 })();